<<<<<<< HEAD
__version__ = '3.4.1'
=======
__version__ = '3.5.0'
>>>>>>> 8aefe5c3
<|MERGE_RESOLUTION|>--- conflicted
+++ resolved
@@ -1,5 +1 @@
-<<<<<<< HEAD
-__version__ = '3.4.1'
-=======
-__version__ = '3.5.0'
->>>>>>> 8aefe5c3
+__version__ = '3.5.0'